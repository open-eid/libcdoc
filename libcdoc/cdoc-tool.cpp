--- conflicted
+++ resolved
@@ -136,7 +136,7 @@
 
 struct ToolCrypto : public libcdoc::CryptoBackend {
 	std::map<std::string, RcptInfo> rcpts;
-    std::unique_ptr<libcdoc::CryptoBackend> p11;
+    std::unique_ptr<libcdoc::PKCS11Backend> p11;
 
 	ToolCrypto() = default;
 
@@ -183,8 +183,8 @@
     }
 
     int getTLSCertificate(std::vector<uint8_t>& dst) override final {
-        if (!crypto->p11->rcpts.contains(label)) return libcdoc::CRYPTO_ERROR;
-        const RcptInfo& rcpt = crypto->p11->rcpts.at(label);
+        if (!crypto->rcpts.contains(label)) return libcdoc::CRYPTO_ERROR;
+        const RcptInfo& rcpt = crypto->rcpts.at(label);
         bool rsa = false;
         return crypto->p11->getCertificate(dst, rsa, rcpt.slot, rcpt.secret, rcpt.key_id, rcpt.key_label);
     }
@@ -321,34 +321,11 @@
 					{},
 					std::vector<uint8_t>(parts[2].cbegin(), parts[2].cend())
 				};
-<<<<<<< HEAD
-			} else if (parts[1] == "p11sk") {
-                if (parts.size() < 5) {
-                    print_usage(std::cerr);
-                    return 1;
-                }
-				long slot;
-				if (parts[2].starts_with("0x")) {
-					slot = std::stol(parts[2].substr(2), nullptr, 16);
-				} else {
-					slot = std::stol(parts[2]);
-				}
-				std::string& pin = parts[3];
-                std::vector<uint8_t> key_id = libcdoc::fromHex(parts[4]);
-				std::string key_label = (parts.size() >= 6) ? parts[5] : "";
-				crypto.rcpts[label] = {
-					RcptInfo::P11_SYMMETRIC,
-                    {}, std::vector<uint8_t>(pin.cbegin(), pin.cend()),
-                    slot, key_id, key_label
-				};
-			} else if (parts[1] == "p11pk") {
-=======
             }
             else if (method == "p11sk" || method == "p11pk")
             {
                 RcptInfo::Type type = method == "p11sk" ? RcptInfo::P11_SYMMETRIC : RcptInfo::P11_PKI;
 
->>>>>>> ab9cf40c
                 if (parts.size() < 5) {
                     print_usage(std::cerr);
                     return 1;
@@ -368,7 +345,6 @@
                     {}, std::vector<uint8_t>(pin.cbegin(), pin.cend()),
                     slot, key_id, key_label
 				};
-
 #ifndef NDEBUG
                 // For debugging
                 cout << "Method: " << method << endl;
@@ -380,9 +356,7 @@
                 if (!key_label.empty())
                     cout << "Key label: " << key_label << endl;
 #endif
-            }
-            else
-            {
+            } else {
                 cerr << "Unkown method: " << method << endl;
                 print_usage(cerr);
                 return 1;
@@ -422,11 +396,6 @@
         print_usage(std::cerr);
         return 1;
 	}
-<<<<<<< HEAD
-	if (!library.empty()) crypto.connectLibrary(library);
-
-    std::vector<libcdoc::Recipient> keys;
-=======
 
     // CDOC1 is supported only in case of encryption with certificate.
     if (cdocVersion == 1)
@@ -454,7 +423,6 @@
     }
 
 	std::vector<libcdoc::Recipient> keys;
->>>>>>> ab9cf40c
     for (const std::pair<std::string, RcptInfo>& pair : crypto.rcpts) {
         const std::string& label = pair.first;
 		const RcptInfo& rcpt = pair.second;
@@ -505,11 +473,7 @@
     }
 
     ToolConf conf;
-<<<<<<< HEAD
-    unique_ptr<libcdoc::CDocWriter> writer(libcdoc::CDocWriter::createWriter(2, out, &conf, &crypto, &network));
-=======
     unique_ptr<libcdoc::CDocWriter> writer(libcdoc::CDocWriter::createWriter(cdocVersion, out, &conf, &crypto, nullptr));
->>>>>>> ab9cf40c
 
 	if (PUSH) {
         writer->beginEncryption();
@@ -567,16 +531,14 @@
     std::string key_label;
     std::string file;
     std::string basePath;
-<<<<<<< HEAD
 
     // Keyserver info
     std::string tls_cert_label;
     std::vector<uint8_t> tls_cert_id;
     std::vector<uint8_t> tls_cert_pin;
 
-=======
     bool libraryRequired = false;
->>>>>>> ab9cf40c
+
     for (int i = 0; i < argc; i++)
     {
         if (!strcmp(argv[i], "--label") && ((i + 1) < argc)) {
