--- conflicted
+++ resolved
@@ -2,10 +2,7 @@
 #include "CDoc1Reader.h"
 #include "CDoc2Writer.h"
 #include "CDoc2Reader.h"
-<<<<<<< HEAD
 #include "ILogger.h"
-=======
->>>>>>> be790ed2
 
 namespace libcdoc {
 
@@ -43,13 +40,7 @@
     for (auto& r : results) {
         if (r.code == code) return std::string(r.message);
     }
-<<<<<<< HEAD
     return FORMAT("Unknown result code {}", code);
-=======
-    return "Unknown result code " + std::to_string(code);
->>>>>>> be790ed2
-}
-
 }
 
 bool
@@ -225,4 +216,6 @@
 {
 	libcdoc::DataConsumer *dst = new libcdoc::OStreamConsumer(path);
 	return createWriter(version, dst, true, conf, crypto, network);
-}+}
+
+}
