set(SCHEMAS
    schema/recipients.fbs
    schema/header.fbs
)

set(PUBLIC_HEADERS
    CDoc.h
    CDocReader.h
    CDocWriter.h
    Configuration.h
    Exports.h
    Io.h
    Recipient.h
    Lock.h
    CryptoBackend.h
    NetworkBackend.h
    PKCS11Backend.h
    ILogger.h
    ConsoleLogger.h
)

add_library(cdoc_ver INTERFACE)
target_compile_definitions(cdoc_ver INTERFACE
    VERSION_STR="${VERSION}"
    $<$<PLATFORM_ID:Windows>:VERSION=${PROJECT_VERSION_MAJOR},${PROJECT_VERSION_MINOR},${PROJECT_VERSION_PATCH},${BUILD_NUMBER}>
    $<$<PLATFORM_ID:Windows>:TARGET_NAME="$<TARGET_PROPERTY:NAME>">
    $<$<PLATFORM_ID:Windows>:$<$<STREQUAL:$<TARGET_PROPERTY:TYPE>,EXECUTABLE>:APP>>
)
target_sources(cdoc_ver INTERFACE libcdoc.rc)

add_library(cdoc
    ${PUBLIC_HEADERS}
    CDoc.cpp
    Io.cpp
    Recipient.cpp
    Lock.cpp
    CryptoBackend.cpp
    NetworkBackend.cpp
    PKCS11Backend.cpp
    LogEngine.cpp
    $<$<PLATFORM_ID:Windows>:WinBackend.cpp>
    Certificate.cpp Certificate.h
    Crypto.cpp Crypto.h
    Tar.cpp Tar.h
    ZStream.h
    # Internal
    Utils.cpp Utils.h
    CDoc1Reader.cpp CDoc1Reader.h
    CDoc1Writer.cpp CDoc1Writer.h
    CDoc2Reader.cpp CDoc2Reader.h
    CDoc2Writer.cpp CDoc2Writer.h
    DDocReader.cpp DDocReader.h
    DDocWriter.cpp DDocWriter.h
    XmlReader.cpp XmlReader.h
    XmlWriter.cpp XmlWriter.h
    RcptInfo.h
    ToolConf.h
    CDoc2.h
    Wrapper.h
)
set_target_properties(cdoc PROPERTIES
    VERSION ${PROJECT_VERSION}
    SOVERSION 1
    PUBLIC_HEADER "${PUBLIC_HEADERS}"
    FRAMEWORK_VERSION 1
    FRAMEWORK "${FRAMEWORK}"
    MACOSX_FRAMEWORK_IDENTIFIER "ee.ria.cdoc"
    MACOSX_RPATH YES
    POSITION_INDEPENDENT_CODE YES
)
target_include_directories(cdoc PUBLIC
    $<BUILD_INTERFACE:${PROJECT_SOURCE_DIR}>
    $<BUILD_INTERFACE:${CMAKE_CURRENT_SOURCE_DIR}>
    $<INSTALL_INTERFACE:include>
    PRIVATE ${CMAKE_CURRENT_BINARY_DIR}
)

if(NOT BUILD_SHARED_LIBS)
    target_compile_definitions(cdoc PUBLIC cdoc_STATIC)
endif()
target_link_libraries(cdoc PRIVATE
    OpenSSL::SSL
    LibXml2::LibXml2
    ZLIB::ZLIB
    #cdoc_ver
    $<TARGET_NAME_IF_EXISTS:flatbuffers::flatbuffers>
    #$<TARGET_NAME_IF_EXISTS:flatbuffers::flatbuffers_shared>
)

<<<<<<< HEAD
add_executable(cdoc-tool cdoc-tool.cpp CDocChipher.cpp)
target_include_directories(cdoc-tool PRIVATE ${OPENSSL_INCLUDE_DIR})
target_link_libraries(cdoc-tool cdoc_ver cdoc OpenSSL::SSL)
set_target_properties(cdoc-tool PROPERTIES
    INSTALL_RPATH $<$<PLATFORM_ID:Darwin>:@executable_path/../lib>
)
=======
if(BUILD_TOOLS)
    add_executable(cdoc-tool cdoc-tool.cpp CDocChipher.cpp)
    target_link_libraries(cdoc-tool cdoc_ver cdoc)
    set_target_properties(cdoc-tool PROPERTIES
        INSTALL_RPATH $<$<PLATFORM_ID:Darwin>:@executable_path/../lib>
    )
endif()
>>>>>>> 7a83e4f8

if(WIN32)
    list(APPEND PUBLIC_HEADERS WinBackend.h)
    add_compile_definitions(UNICODE WIN32_LEAN_AND_MEAN NOMINMAX)
    target_link_libraries(cdoc PRIVATE Crypt32 NCrypt cryptui)
endif()

foreach(SCHEMA ${SCHEMAS})
    get_filename_component(stem ${SCHEMA} NAME_WE)
    get_filename_component(name ${SCHEMA} NAME)
    set(GENERATED_INCLUDE ${CMAKE_CURRENT_BINARY_DIR}/${stem}_generated.h)
    add_custom_command(
        OUTPUT ${GENERATED_INCLUDE}
        COMMENT "Compiling flatbuffer for ${name}"
        COMMAND flatbuffers::flatc
                --cpp
                --scoped-enums
                -o ${CMAKE_CURRENT_BINARY_DIR}
                -I ${CMAKE_CURRENT_SOURCE_DIR}
                ${SCHEMA}
        DEPENDS flatbuffers::flatc ${SCHEMA}
        WORKING_DIRECTORY ${CMAKE_CURRENT_SOURCE_DIR}
    )
    target_sources(cdoc PRIVATE ${SCHEMA} ${GENERATED_INCLUDE})
endforeach()

if(SWIG_FOUND)
    include(${SWIG_USE_FILE})
    include_directories(${CMAKE_CURRENT_SOURCE_DIR})
    set_property(SOURCE ../libcdoc.i PROPERTY CPLUSPLUS ON)
    if(JAVA_INCLUDE_PATH)
        file(COPY CDocException.java DESTINATION ${CMAKE_CURRENT_BINARY_DIR}/java)
        file(COPY IStreamSource.java DESTINATION ${CMAKE_CURRENT_BINARY_DIR}/java)
        set(CMAKE_SWIG_FLAGS -package ee.ria.cdoc)
        swig_add_library(cdoc_java LANGUAGE java SOURCES ../libcdoc.i OUTPUT_DIR ${CMAKE_CURRENT_BINARY_DIR}/java)
        target_include_directories(cdoc_java PRIVATE ${JAVA_INCLUDE_PATH} $<$<BOOL:${JAVA_INCLUDE_PATH2}>:${JAVA_INCLUDE_PATH2}>)
        target_link_libraries(cdoc_java cdoc_ver cdoc)
        set_target_properties(cdoc_java PROPERTIES
            INSTALL_RPATH $<$<PLATFORM_ID:Darwin>:/Library/Frameworks>
            SWIG_COMPILE_DEFINITIONS $<$<PLATFORM_ID:Windows>:SWIGWIN>
        )
        #install(TARGETS cdoc_java DESTINATION $<IF:$<PLATFORM_ID:Darwin>,/Library/Java/Extensions,${CMAKE_INSTALL_LIBDIR}>) # FIXME: build mac packages
        install(TARGETS cdoc_java DESTINATION ${CMAKE_INSTALL_LIBDIR})
        install(DIRECTORY ${CMAKE_CURRENT_BINARY_DIR}/java/ DESTINATION ${CMAKE_INSTALL_INCLUDEDIR}/ee/ria/cdoc FILES_MATCHING PATTERN "*.java")
        if(WIN32)
            install(FILES $<TARGET_PDB_FILE:cdoc_java> DESTINATION ${CMAKE_INSTALL_BINDIR} OPTIONAL)
        endif()
        if(Java_Development_FOUND)
            file(WRITE ${CMAKE_CURRENT_BINARY_DIR}/glob_java_files.cmake "
            file(GLOB_RECURSE JAVA_COMPILE_FILELISTS \${JAVA_DIR}/*.java)
            file(WRITE \${CMAKE_CURRENT_BINARY_DIR}/java_file_list \"\")
            foreach(JAVA_FILE \${JAVA_COMPILE_FILELISTS})
                file(APPEND \${CMAKE_CURRENT_BINARY_DIR}/java_file_list \"\${JAVA_FILE}\n\")
            endforeach()
            ")
            add_custom_command(TARGET cdoc_java POST_BUILD
                COMMAND ${CMAKE_COMMAND} -D JAVA_DIR=${CMAKE_CURRENT_BINARY_DIR}/java -P ${CMAKE_CURRENT_BINARY_DIR}/glob_java_files.cmake
                BYPRODUCTS ${CMAKE_CURRENT_BINARY_DIR}/java_file_list
            )
            include(UseJava)
            set(CMAKE_JAVA_COMPILE_FLAGS --release 11)
            add_jar(cdoc_jar SOURCES @${CMAKE_CURRENT_BINARY_DIR}/java_file_list OUTPUT_NAME cdoc)
            #install_jar(cdoc_jar DESTINATION $<IF:$<PLATFORM_ID:Darwin>,/Library/Java/Extensions,${CMAKE_INSTALL_DATADIR}/libcdoc>)
            install_jar(cdoc_jar DESTINATION ${CMAKE_INSTALL_DATADIR}/libcdoc)
        endif()
    endif()
    if(Python3_FOUND)
	# TODO: Fix Python wrapping
    endif()

    set(CMAKE_SWIG_FLAGS -namespace cdoc)
    swig_add_library(cdoc_csharp LANGUAGE csharp SOURCES ../libcdoc.i OUTPUT_DIR ${CMAKE_CURRENT_BINARY_DIR}/csharp)
    target_link_libraries(cdoc_csharp cdoc_ver cdoc)
    set_target_properties(cdoc_csharp PROPERTIES
        SWIG_COMPILE_DEFINITIONS $<$<PLATFORM_ID:Windows>:SWIGWIN>
        INSTALL_RPATH $<$<PLATFORM_ID:Darwin>:/Library/Frameworks>
        PREFIX "${CMAKE_SHARED_LIBRARY_PREFIX}"
    )
    install(TARGETS cdoc_csharp DESTINATION ${CMAKE_INSTALL_LIBDIR})
    install(DIRECTORY ${CMAKE_CURRENT_BINARY_DIR}/csharp/ DESTINATION ${CMAKE_INSTALL_INCLUDEDIR}/cdoc_csharp FILES_MATCHING PATTERN "*.cs")
    if(WIN32)
        install(FILES $<TARGET_PDB_FILE:cdoc_csharp> DESTINATION ${CMAKE_INSTALL_BINDIR} OPTIONAL)
    endif()
endif()

if(APPLE)
    set(MODULE_LIST ${PUBLIC_HEADERS})
    list(TRANSFORM MODULE_LIST PREPEND "  header \"")
    list(TRANSFORM MODULE_LIST APPEND "\"")
    list(JOIN MODULE_LIST "\n" MODULE_LIST)
    set(MODULE_MAP ${CMAKE_BINARY_DIR}/module.modulemap)
    file(WRITE ${MODULE_MAP} "framework module cdoc {
${MODULE_LIST}
  export *
  requires cplusplus
}")
    target_sources(cdoc PRIVATE ${MODULE_MAP})
    set_source_files_properties(${MODULE_MAP} PROPERTIES MACOSX_PACKAGE_LOCATION Modules)
    if(IOS)
        add_custom_command(TARGET cdoc POST_BUILD
            COMMAND /usr/libexec/PlistBuddy -c "Add :MinimumOSVersion string ${CMAKE_OSX_DEPLOYMENT_TARGET}" $<TARGET_FILE_DIR:cdoc>/Info.plist
        )
    endif()
endif()

install(TARGETS cdoc
    EXPORT cdocExport
    LIBRARY DESTINATION ${CMAKE_INSTALL_LIBDIR}
    ARCHIVE DESTINATION ${CMAKE_INSTALL_LIBDIR}
    RUNTIME DESTINATION ${CMAKE_INSTALL_BINDIR}
    RESOURCE DESTINATION ${CDOC_CONFIG_DIR}
    PUBLIC_HEADER DESTINATION ${CMAKE_INSTALL_INCLUDEDIR}/cdoc
    FRAMEWORK DESTINATION ${FRAMEWORK_DESTINATION}
)
if(WIN32 AND BUILD_SHARED_LIBS)
    install(FILES $<TARGET_PDB_FILE:cdoc> DESTINATION ${CMAKE_INSTALL_BINDIR} OPTIONAL)
endif()

if(NOT ANDROID)
    install(EXPORT cdocExport
        FILE cdoc-config.cmake
        NAMESPACE cdoc::
        DESTINATION ${CMAKE_INSTALL_LIBDIR}/cmake/cdoc
    )
    include(CMakePackageConfigHelpers)
    write_basic_package_version_file(
        ${CMAKE_CURRENT_BINARY_DIR}/cdoc-config-version.cmake
        VERSION ${PROJECT_VERSION}
        COMPATIBILITY AnyNewerVersion
    )
    install(FILES ${CMAKE_CURRENT_BINARY_DIR}/cdoc-config-version.cmake
        DESTINATION ${CMAKE_INSTALL_LIBDIR}/cmake/cdoc
    )
endif()

if(BUILD_TOOLS)
    install(TARGETS cdoc-tool DESTINATION ${CMAKE_INSTALL_BINDIR})
endif()
#install( FILES ${CMAKE_CURRENT_BINARY_DIR}/cdoc-tool.1 DESTINATION ${CMAKE_INSTALL_MANDIR}/man1 )
#install( FILES ${CMAKE_CURRENT_BINARY_DIR}/libcdoc.pc DESTINATION ${CMAKE_INSTALL_LIBDIR}/pkgconfig )<|MERGE_RESOLUTION|>--- conflicted
+++ resolved
@@ -87,22 +87,14 @@
     #$<TARGET_NAME_IF_EXISTS:flatbuffers::flatbuffers_shared>
 )
 
-<<<<<<< HEAD
-add_executable(cdoc-tool cdoc-tool.cpp CDocChipher.cpp)
-target_include_directories(cdoc-tool PRIVATE ${OPENSSL_INCLUDE_DIR})
-target_link_libraries(cdoc-tool cdoc_ver cdoc OpenSSL::SSL)
-set_target_properties(cdoc-tool PROPERTIES
-    INSTALL_RPATH $<$<PLATFORM_ID:Darwin>:@executable_path/../lib>
-)
-=======
 if(BUILD_TOOLS)
     add_executable(cdoc-tool cdoc-tool.cpp CDocChipher.cpp)
-    target_link_libraries(cdoc-tool cdoc_ver cdoc)
+    target_include_directories(cdoc-tool PRIVATE ${OPENSSL_INCLUDE_DIR})
+    target_link_libraries(cdoc-tool cdoc_ver cdoc OpenSSL::SSL)
     set_target_properties(cdoc-tool PROPERTIES
         INSTALL_RPATH $<$<PLATFORM_ID:Darwin>:@executable_path/../lib>
     )
 endif()
->>>>>>> 7a83e4f8
 
 if(WIN32)
     list(APPEND PUBLIC_HEADERS WinBackend.h)
