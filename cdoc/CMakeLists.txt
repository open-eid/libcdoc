set(SCHEMAS
    schema/recipients.fbs
    schema/header.fbs
)

set(PUBLIC_HEADERS
    CDoc.h
    CDocReader.h
    CDocWriter.h
    Configuration.h
    Exports.h
    Io.h
    Recipient.h
    Lock.h
    CryptoBackend.h
    NetworkBackend.h
    PKCS11Backend.h
    ILogger.h
    ConsoleLogger.h
)

add_library(cdoc_ver INTERFACE)
target_compile_definitions(cdoc_ver INTERFACE
    VERSION_STR="${VERSION}"
    $<$<PLATFORM_ID:Windows>:VERSION=${PROJECT_VERSION_MAJOR},${PROJECT_VERSION_MINOR},${PROJECT_VERSION_PATCH},${BUILD_NUMBER}>
    $<$<PLATFORM_ID:Windows>:TARGET_NAME="$<TARGET_PROPERTY:NAME>">
    $<$<PLATFORM_ID:Windows>:$<$<STREQUAL:$<TARGET_PROPERTY:TYPE>,EXECUTABLE>:APP>>
)
target_sources(cdoc_ver INTERFACE libcdoc.rc)

add_library(cdoc
    ${PUBLIC_HEADERS}
    CDoc.cpp
    Io.cpp
    Recipient.cpp
    Lock.cpp
    CryptoBackend.cpp
    NetworkBackend.cpp
    PKCS11Backend.cpp
    LogEngine.cpp
    $<$<PLATFORM_ID:Windows>:WinBackend.cpp>
<<<<<<< HEAD
)

if(WIN32)
    add_compile_definitions(UNICODE WIN32_LEAN_AND_MEAN NOMINMAX)
    add_compile_options(/GR $<$<CONFIG:Debug>:/JMC>)
endif()

set_target_properties(cdoc_obj PROPERTIES POSITION_INDEPENDENT_CODE YES)
target_compile_definitions(cdoc_obj PRIVATE cdoc_EXPORTS CDOC_DYNAMIC_LINK)
target_include_directories(cdoc_obj PUBLIC ${PROJECT_SOURCE_DIR})
target_link_libraries(cdoc_obj OpenSSL::SSL)

add_library(cdoc_priv OBJECT
=======
>>>>>>> f98ef953
    Certificate.cpp Certificate.h
    Crypto.cpp Crypto.h
    Tar.cpp Tar.h
    ZStream.h
    # Internal
    Utils.cpp Utils.h
    CDoc1Reader.cpp CDoc1Reader.h
    CDoc1Writer.cpp CDoc1Writer.h
    CDoc2Reader.cpp CDoc2Reader.h
    CDoc2Writer.cpp CDoc2Writer.h
    DDocReader.cpp DDocReader.h
    DDocWriter.cpp DDocWriter.h
    XmlReader.cpp XmlReader.h
    XmlWriter.cpp XmlWriter.h
    RcptInfo.h
    ToolConf.h
    CDoc2.h
    Wrapper.h
)
<<<<<<< HEAD

set_property(TARGET cdoc_priv PROPERTY POSITION_INDEPENDENT_CODE ON)
target_include_directories(cdoc_priv
    PUBLIC ${CMAKE_CURRENT_SOURCE_DIR}
    PRIVATE ${PROJECT_SOURCE_DIR} ${CMAKE_CURRENT_BINARY_DIR}
)
target_link_libraries(cdoc_priv
    $<TARGET_NAME_IF_EXISTS:flatbuffers::flatbuffers>
    #$<TARGET_NAME_IF_EXISTS:flatbuffers::flatbuffers_shared>
    OpenSSL::SSL
    ZLIB::ZLIB
    LibXml2::LibXml2
    $<$<PLATFORM_ID:Windows>:Crypt32 NCrypt cryptui Bcrypt>
)

add_library(cdoc SHARED ${PUBLIC_HEADERS})
=======
>>>>>>> f98ef953
set_target_properties(cdoc PROPERTIES
    VERSION ${PROJECT_VERSION}
    SOVERSION 1
    PUBLIC_HEADER "${PUBLIC_HEADERS}"
    FRAMEWORK_VERSION 1
    FRAMEWORK "${FRAMEWORK}"
    MACOSX_FRAMEWORK_IDENTIFIER "ee.ria.cdoc"
    MACOSX_RPATH YES
    POSITION_INDEPENDENT_CODE YES
)
target_include_directories(cdoc PUBLIC
    $<BUILD_INTERFACE:${PROJECT_SOURCE_DIR}>
    $<BUILD_INTERFACE:${CMAKE_CURRENT_SOURCE_DIR}>
    $<INSTALL_INTERFACE:include>
    PRIVATE ${CMAKE_CURRENT_BINARY_DIR}
)
<<<<<<< HEAD

target_link_options(cdoc PRIVATE $<$<PLATFORM_ID:Windows>:/SUBSYSTEM:WINDOWS>)

add_library(cdoc_static STATIC ${PUBLIC_HEADERS})
set_target_properties(cdoc_static PROPERTIES
    VERSION ${PROJECT_VERSION}
    SOVERSION 1
    PUBLIC_HEADER "${PUBLIC_HEADERS}"
    FRAMEWORK_VERSION 1
    FRAMEWORK "${FRAMEWORK}"
    MACOSX_FRAMEWORK_IDENTIFIER "ee.ria.cdoc"
    MACOSX_RPATH YES
    COMPILE_DEFINITIONS TARGET_NAME="$<TARGET_NAME:cdoc>"
=======
if(NOT BUILD_SHARED_LIBS)
    target_compile_definitions(cdoc PUBLIC cdoc_STATIC)
endif()
target_link_libraries(cdoc PRIVATE
    OpenSSL::SSL
    LibXml2::LibXml2
    ZLIB::ZLIB
    #cdoc_ver
    $<TARGET_NAME_IF_EXISTS:flatbuffers::flatbuffers>
    #$<TARGET_NAME_IF_EXISTS:flatbuffers::flatbuffers_shared>
)

add_executable(cdoc-tool cdoc-tool.cpp CDocChipher.cpp)
target_link_libraries(cdoc-tool cdoc_ver cdoc)
set_target_properties(cdoc-tool PROPERTIES
    INSTALL_RPATH $<$<PLATFORM_ID:Darwin>:@executable_path/../lib>
>>>>>>> f98ef953
)

if(WIN32)
    list(APPEND PUBLIC_HEADERS WinBackend.h)
    add_compile_definitions(UNICODE WIN32_LEAN_AND_MEAN)
    target_link_libraries(cdoc PRIVATE Crypt32 NCrypt cryptui)
endif()

foreach(SCHEMA ${SCHEMAS})
    get_filename_component(stem ${SCHEMA} NAME_WE)
    get_filename_component(name ${SCHEMA} NAME)
    set(GENERATED_INCLUDE ${CMAKE_CURRENT_BINARY_DIR}/${stem}_generated.h)
    add_custom_command(
        OUTPUT ${GENERATED_INCLUDE}
        COMMENT "Compiling flatbuffer for ${name}"
        COMMAND flatbuffers::flatc
                --cpp
                --scoped-enums
                -o ${CMAKE_CURRENT_BINARY_DIR}
                -I ${CMAKE_CURRENT_SOURCE_DIR}
                ${SCHEMA}
        DEPENDS flatbuffers::flatc ${SCHEMA}
        WORKING_DIRECTORY ${CMAKE_CURRENT_SOURCE_DIR}
    )
    target_sources(cdoc PRIVATE ${SCHEMA} ${GENERATED_INCLUDE})
endforeach()

if(SWIG_FOUND)
    include(${SWIG_USE_FILE})
    include_directories(${CMAKE_CURRENT_SOURCE_DIR})
    set_property(SOURCE ../libcdoc.i PROPERTY CPLUSPLUS ON)
    if(JAVA_INCLUDE_PATH)
        file(COPY CDocException.java DESTINATION ${CMAKE_CURRENT_BINARY_DIR}/java)
        file(COPY IStreamSource.java DESTINATION ${CMAKE_CURRENT_BINARY_DIR}/java)
        set(CMAKE_SWIG_FLAGS -package ee.ria.cdoc)
        swig_add_library(cdoc_java LANGUAGE java SOURCES ../libcdoc.i OUTPUT_DIR ${CMAKE_CURRENT_BINARY_DIR}/java)
        target_include_directories(cdoc_java PRIVATE ${JAVA_INCLUDE_PATH} $<$<BOOL:${JAVA_INCLUDE_PATH2}>:${JAVA_INCLUDE_PATH2}>)
        target_link_libraries(cdoc_java cdoc_ver cdoc)
        set_target_properties(cdoc_java PROPERTIES
            INSTALL_RPATH $<$<PLATFORM_ID:Darwin>:/Library/Frameworks>
            SWIG_COMPILE_DEFINITIONS $<$<PLATFORM_ID:Windows>:SWIGWIN>
        )
        #install(TARGETS cdoc_java DESTINATION $<IF:$<PLATFORM_ID:Darwin>,/Library/Java/Extensions,${CMAKE_INSTALL_LIBDIR}>) # FIXME: build mac packages
        install(TARGETS cdoc_java DESTINATION ${CMAKE_INSTALL_LIBDIR})
        install(DIRECTORY ${CMAKE_CURRENT_BINARY_DIR}/java/ DESTINATION ${CMAKE_INSTALL_INCLUDEDIR}/ee/ria/cdoc FILES_MATCHING PATTERN "*.java")
        if(WIN32)
            install(FILES $<TARGET_PDB_FILE:cdoc_java> DESTINATION ${CMAKE_INSTALL_BINDIR} OPTIONAL)
        endif()
        if(Java_Development_FOUND)
            file(WRITE ${CMAKE_CURRENT_BINARY_DIR}/glob_java_files.cmake "
            file(GLOB_RECURSE JAVA_COMPILE_FILELISTS \${JAVA_DIR}/*.java)
            file(WRITE \${CMAKE_CURRENT_BINARY_DIR}/java_file_list \"\")
            foreach(JAVA_FILE \${JAVA_COMPILE_FILELISTS})
                file(APPEND \${CMAKE_CURRENT_BINARY_DIR}/java_file_list \"\${JAVA_FILE}\n\")
            endforeach()
            ")
            add_custom_command(TARGET cdoc_java POST_BUILD
                COMMAND ${CMAKE_COMMAND} -D JAVA_DIR=${CMAKE_CURRENT_BINARY_DIR}/java -P ${CMAKE_CURRENT_BINARY_DIR}/glob_java_files.cmake
                BYPRODUCTS ${CMAKE_CURRENT_BINARY_DIR}/java_file_list
            )
            include(UseJava)
            set(CMAKE_JAVA_COMPILE_FLAGS --release 11)
            add_jar(cdoc_jar SOURCES @${CMAKE_CURRENT_BINARY_DIR}/java_file_list OUTPUT_NAME cdoc)
            #install_jar(cdoc_jar DESTINATION $<IF:$<PLATFORM_ID:Darwin>,/Library/Java/Extensions,${CMAKE_INSTALL_DATADIR}/libcdoc>)
            install_jar(cdoc_jar DESTINATION ${CMAKE_INSTALL_DATADIR}/libcdoc)
        endif()
    endif()
    if(Python3_FOUND)
	# TODO: Fix Python wrapping
    endif()

    set(CMAKE_SWIG_FLAGS -namespace cdoc)
    swig_add_library(cdoc_csharp LANGUAGE csharp SOURCES ../libcdoc.i OUTPUT_DIR ${CMAKE_CURRENT_BINARY_DIR}/csharp)
    target_link_libraries(cdoc_csharp cdoc_ver cdoc)
    set_target_properties(cdoc_csharp PROPERTIES
        SWIG_COMPILE_DEFINITIONS $<$<PLATFORM_ID:Windows>:SWIGWIN>
        INSTALL_RPATH $<$<PLATFORM_ID:Darwin>:/Library/Frameworks>
        PREFIX "${CMAKE_SHARED_LIBRARY_PREFIX}"
    )
    install(TARGETS cdoc_csharp DESTINATION ${CMAKE_INSTALL_LIBDIR})
    install(DIRECTORY ${CMAKE_CURRENT_BINARY_DIR}/csharp/ DESTINATION ${CMAKE_INSTALL_INCLUDEDIR}/cdoc_csharp FILES_MATCHING PATTERN "*.cs")
    if(WIN32)
        install(FILES $<TARGET_PDB_FILE:cdoc_csharp> DESTINATION ${CMAKE_INSTALL_BINDIR} OPTIONAL)
    endif()
endif()

if(APPLE)
    set(MODULE_LIST ${PUBLIC_HEADERS})
    list(TRANSFORM MODULE_LIST PREPEND "  header \"")
    list(TRANSFORM MODULE_LIST APPEND "\"")
    list(JOIN MODULE_LIST "\n" MODULE_LIST)
    set(MODULE_MAP ${CMAKE_BINARY_DIR}/module.modulemap)
    file(WRITE ${MODULE_MAP} "framework module cdoc {
${MODULE_LIST}
  export *
  requires cplusplus
}")
    target_sources(cdoc PRIVATE ${MODULE_MAP})
    set_source_files_properties(${MODULE_MAP} PROPERTIES MACOSX_PACKAGE_LOCATION Modules)
    if(IOS)
        add_custom_command(TARGET cdoc POST_BUILD
            COMMAND /usr/libexec/PlistBuddy -c "Add :MinimumOSVersion string ${CMAKE_OSX_DEPLOYMENT_TARGET}" $<TARGET_FILE_DIR:cdoc>/Info.plist
        )
    endif()
endif()

install(TARGETS cdoc
    EXPORT cdocExport
    LIBRARY DESTINATION ${CMAKE_INSTALL_LIBDIR}
    ARCHIVE DESTINATION ${CMAKE_INSTALL_LIBDIR}
    RUNTIME DESTINATION ${CMAKE_INSTALL_BINDIR}
    RESOURCE DESTINATION ${CDOC_CONFIG_DIR}
    PUBLIC_HEADER DESTINATION ${CMAKE_INSTALL_INCLUDEDIR}/cdoc
    FRAMEWORK DESTINATION ${FRAMEWORK_DESTINATION}
)
if(WIN32 AND BUILD_SHARED_LIBS)
    install(FILES $<TARGET_PDB_FILE:cdoc> DESTINATION ${CMAKE_INSTALL_BINDIR} OPTIONAL)
endif()

if(NOT ANDROID)
    install(EXPORT cdocExport
        FILE cdoc-config.cmake
        NAMESPACE cdoc::
        DESTINATION ${CMAKE_INSTALL_LIBDIR}/cmake/cdoc
    )
    include(CMakePackageConfigHelpers)
    write_basic_package_version_file(
        ${CMAKE_CURRENT_BINARY_DIR}/cdoc-config-version.cmake
        VERSION ${PROJECT_VERSION}
        COMPATIBILITY AnyNewerVersion
    )
    install(FILES ${CMAKE_CURRENT_BINARY_DIR}/cdoc-config-version.cmake
        DESTINATION ${CMAKE_INSTALL_LIBDIR}/cmake/cdoc
    )
endif()

install(TARGETS cdoc-tool DESTINATION ${CMAKE_INSTALL_BINDIR})
#install( FILES ${CMAKE_CURRENT_BINARY_DIR}/cdoc-tool.1 DESTINATION ${CMAKE_INSTALL_MANDIR}/man1 )
#install( FILES ${CMAKE_CURRENT_BINARY_DIR}/libcdoc.pc DESTINATION ${CMAKE_INSTALL_LIBDIR}/pkgconfig )<|MERGE_RESOLUTION|>--- conflicted
+++ resolved
@@ -39,22 +39,6 @@
     PKCS11Backend.cpp
     LogEngine.cpp
     $<$<PLATFORM_ID:Windows>:WinBackend.cpp>
-<<<<<<< HEAD
-)
-
-if(WIN32)
-    add_compile_definitions(UNICODE WIN32_LEAN_AND_MEAN NOMINMAX)
-    add_compile_options(/GR $<$<CONFIG:Debug>:/JMC>)
-endif()
-
-set_target_properties(cdoc_obj PROPERTIES POSITION_INDEPENDENT_CODE YES)
-target_compile_definitions(cdoc_obj PRIVATE cdoc_EXPORTS CDOC_DYNAMIC_LINK)
-target_include_directories(cdoc_obj PUBLIC ${PROJECT_SOURCE_DIR})
-target_link_libraries(cdoc_obj OpenSSL::SSL)
-
-add_library(cdoc_priv OBJECT
-=======
->>>>>>> f98ef953
     Certificate.cpp Certificate.h
     Crypto.cpp Crypto.h
     Tar.cpp Tar.h
@@ -74,25 +58,6 @@
     CDoc2.h
     Wrapper.h
 )
-<<<<<<< HEAD
-
-set_property(TARGET cdoc_priv PROPERTY POSITION_INDEPENDENT_CODE ON)
-target_include_directories(cdoc_priv
-    PUBLIC ${CMAKE_CURRENT_SOURCE_DIR}
-    PRIVATE ${PROJECT_SOURCE_DIR} ${CMAKE_CURRENT_BINARY_DIR}
-)
-target_link_libraries(cdoc_priv
-    $<TARGET_NAME_IF_EXISTS:flatbuffers::flatbuffers>
-    #$<TARGET_NAME_IF_EXISTS:flatbuffers::flatbuffers_shared>
-    OpenSSL::SSL
-    ZLIB::ZLIB
-    LibXml2::LibXml2
-    $<$<PLATFORM_ID:Windows>:Crypt32 NCrypt cryptui Bcrypt>
-)
-
-add_library(cdoc SHARED ${PUBLIC_HEADERS})
-=======
->>>>>>> f98ef953
 set_target_properties(cdoc PROPERTIES
     VERSION ${PROJECT_VERSION}
     SOVERSION 1
@@ -109,21 +74,7 @@
     $<INSTALL_INTERFACE:include>
     PRIVATE ${CMAKE_CURRENT_BINARY_DIR}
 )
-<<<<<<< HEAD
-
-target_link_options(cdoc PRIVATE $<$<PLATFORM_ID:Windows>:/SUBSYSTEM:WINDOWS>)
-
-add_library(cdoc_static STATIC ${PUBLIC_HEADERS})
-set_target_properties(cdoc_static PROPERTIES
-    VERSION ${PROJECT_VERSION}
-    SOVERSION 1
-    PUBLIC_HEADER "${PUBLIC_HEADERS}"
-    FRAMEWORK_VERSION 1
-    FRAMEWORK "${FRAMEWORK}"
-    MACOSX_FRAMEWORK_IDENTIFIER "ee.ria.cdoc"
-    MACOSX_RPATH YES
-    COMPILE_DEFINITIONS TARGET_NAME="$<TARGET_NAME:cdoc>"
-=======
+
 if(NOT BUILD_SHARED_LIBS)
     target_compile_definitions(cdoc PUBLIC cdoc_STATIC)
 endif()
@@ -140,12 +91,11 @@
 target_link_libraries(cdoc-tool cdoc_ver cdoc)
 set_target_properties(cdoc-tool PROPERTIES
     INSTALL_RPATH $<$<PLATFORM_ID:Darwin>:@executable_path/../lib>
->>>>>>> f98ef953
 )
 
 if(WIN32)
     list(APPEND PUBLIC_HEADERS WinBackend.h)
-    add_compile_definitions(UNICODE WIN32_LEAN_AND_MEAN)
+    add_compile_definitions(UNICODE WIN32_LEAN_AND_MEAN NOMINMAX)
     target_link_libraries(cdoc PRIVATE Crypt32 NCrypt cryptui)
 endif()
 
