--- conflicted
+++ resolved
@@ -21,26 +21,13 @@
 
 #ifdef WIN32
   #include <winapifamily.h>
-<<<<<<< HEAD
-  
-  #ifdef CDOC_DYNAMIC_LINK
-    // Create or use dynamic link library
-    #ifdef cdoc_EXPORTS
-	  #define CDOC_EXPORT __declspec(dllexport)
-    #else
-	  #define CDOC_EXPORT __declspec(dllimport)
-    #endif
-=======
   #ifdef cdoc_STATIC
-	#define CDOC_EXPORT
+	    #define CDOC_EXPORT
   #elif defined(cdoc_EXPORTS)
-	#define CDOC_EXPORT __declspec(dllexport)
->>>>>>> f98ef953
+	    #define CDOC_EXPORT __declspec(dllexport)
   #else
-    // Create or use static link library
-    #define CDOC_EXPORT
+      #define CDOC_EXPORT __declspec(dllimport)
   #endif
-  
   #if WINAPI_FAMILY_PARTITION(WINAPI_PARTITION_DESKTOP)
 	#define CDOC_DEPRECATED __declspec(deprecated)
   #else
@@ -51,11 +38,7 @@
   #define CDOC_WARNING_DISABLE_CLANG(text)
   #define CDOC_WARNING_DISABLE_GCC(text)
   #define CDOC_WARNING_DISABLE_MSVC(number) __pragma(warning(disable: number))
-<<<<<<< HEAD
   #define STDCALL __stdcall
-  #pragma warning( disable: 4251 ) // shut up std::vector warnings
-=======
->>>>>>> f98ef953
 #else
   #define CDOC_EXPORT __attribute__ ((visibility("default")))
   #define CDOC_DEPRECATED __attribute__ ((__deprecated__))
