/*
 * libcdoc
 *
 * This library is free software; you can redistribute it and/or
 * modify it under the terms of the GNU Lesser General Public
 * License as published by the Free Software Foundation; either
 * version 2.1 of the License, or (at your option) any later version.
 *
 * This library is distributed in the hope that it will be useful,
 * but WITHOUT ANY WARRANTY; without even the implied warranty of
 * MERCHANTABILITY or FITNESS FOR A PARTICULAR PURPOSE.  See the GNU
 * Lesser General Public License for more details.
 *
 * You should have received a copy of the GNU General Public License
 * along with this program. If not, see <http://www.gnu.org/licenses/>.
 *
 */

#include "CDoc2Writer.h"

#include "header_generated.h"

#include "Crypto.h"
#include "CDoc2.h"
#include "ZStream.h"
#include "Tar.h"
#include "Utils.h"
#include "ILogger.h"

#if defined(_WIN32) || defined(_WIN64)
#include <IntSafe.h>
#endif

#define OPENSSL_SUPPRESS_DEPRECATED

#include "openssl/evp.h"
#include <openssl/x509.h>

using namespace libcdoc;

struct CDoc2Writer::Private {
	Private(libcdoc::DataConsumer *dst) {
		fmk = libcdoc::Crypto::extract(libcdoc::Crypto::random(libcdoc::CDoc2::KEY_LEN), std::vector<uint8_t>(libcdoc::CDoc2::SALT.cbegin(), libcdoc::CDoc2::SALT.cend()));
		cek = libcdoc::Crypto::expand(fmk, std::vector<uint8_t>(libcdoc::CDoc2::CEK.cbegin(), libcdoc::CDoc2::CEK.cend()));
		hhk = libcdoc::Crypto::expand(fmk, std::vector<uint8_t>(libcdoc::CDoc2::HMAC.cbegin(), libcdoc::CDoc2::HMAC.cend()));
		nonce = libcdoc::Crypto::random(libcdoc::CDoc2::NONCE_LEN);
		cipher = std::make_unique<libcdoc::Crypto::Cipher>(EVP_chacha20_poly1305(), cek, nonce, true);
		libcdoc::CipherConsumer *ccons = new libcdoc::CipherConsumer(dst, false, cipher.get());
		libcdoc::ZConsumer *zcons = new libcdoc::ZConsumer(ccons, true);
		tar = std::make_unique<libcdoc::TarConsumer>(zcons, true);

        LOG_DBG("fmk: {}", toHex(fmk));
        LOG_DBG("cek: {}", toHex(cek));
        LOG_DBG("hhk: {}", toHex(hhk));
        LOG_DBG("nonce: {}", toHex(hhk));
    }

	~Private() {
		std::fill(fmk.begin(), fmk.end(), 0);
		std::fill(cek.begin(), cek.end(), 0);
		std::fill(hhk.begin(), hhk.end(), 0);
		cipher.reset();
		tar.reset();
	}
	std::vector<uint8_t> fmk;
	std::vector<uint8_t> cek;
	std::vector<uint8_t> hhk;
	std::vector<uint8_t> nonce;
	std::unique_ptr<libcdoc::Crypto::Cipher> cipher;
	std::unique_ptr<libcdoc::TarConsumer> tar;
	std::vector<libcdoc::Recipient> recipients;
	bool header_written = false;
};

CDoc2Writer::CDoc2Writer(libcdoc::DataConsumer *dst, bool take_ownership)
	: CDocWriter(2, dst, take_ownership)
{
}

CDoc2Writer::~CDoc2Writer()
{
}

libcdoc::result_t
CDoc2Writer::encrypt(libcdoc::MultiDataSource& src, const std::vector<libcdoc::Recipient>& keys)
{
	last_error.clear();
	priv = std::make_unique<Private>(dst);
	int result = encryptInternal(src, keys);
	priv.reset();
	if (owned) dst->close();
	return result;
}

int
CDoc2Writer::encryptInternal(libcdoc::MultiDataSource& src, const std::vector<libcdoc::Recipient>& keys)
{
	std::vector<uint8_t> header;
	int result = buildHeader(header, keys, priv->fmk);
	if (result < 0) return result;

	result = writeHeader(header, priv->hhk);
	if (result < 0) return result;

	std::string name;
	int64_t size;
    while (src.next(name, size) == libcdoc::OK) {
		if (priv->tar->open(name, size) < 0) return libcdoc::IO_ERROR;
		if (priv->tar->writeAll(src) < 0) return libcdoc::IO_ERROR;
	}
	if (priv->tar->close() < 0) return libcdoc::IO_ERROR;
	priv->tar.reset();
//	if(!libcdoc::TAR::save(zcons, src)) {
//		setLastError("Error packing encrypted stream");
//		return libcdoc::IO_ERROR;
//	}
	if(!priv->cipher->result()) {
		setLastError("Encryption error");
        LOG_ERROR("{}", last_error);
		return libcdoc::CRYPTO_ERROR;
	}
	std::vector<uint8_t> tag = priv->cipher->tag();

    LOG_DBG("tag: {}", toHex(tag));

	dst->write(tag.data(), tag.size());
	return libcdoc::OK;
}

int
CDoc2Writer::writeHeader(const std::vector<uint8_t>& header, const std::vector<uint8_t>& hhk)
{
	std::vector<uint8_t> headerHMAC = libcdoc::Crypto::sign_hmac(hhk, header);

    LOG_DBG("hmac: {}", toHex(headerHMAC));
    LOG_DBG("nonce: {}", toHex(priv->nonce));

	std::vector<uint8_t> aad(libcdoc::CDoc2::PAYLOAD.cbegin(), libcdoc::CDoc2::PAYLOAD.cend());
	aad.insert(aad.end(), header.cbegin(), header.cend());
	aad.insert(aad.end(), headerHMAC.cbegin(), headerHMAC.cend());
	priv->cipher->updateAAD(aad);
	uint32_t hs = uint32_t(header.size());
	uint8_t header_len[] {uint8_t(hs >> 24), uint8_t((hs >> 16) & 0xff), uint8_t((hs >> 8) & 0xff), uint8_t(hs & 0xff)};

	dst->write((const uint8_t *) libcdoc::CDoc2::LABEL.data(), libcdoc::CDoc2::LABEL.size());
	dst->write((const uint8_t *) &header_len, 4);
	dst->write(header.data(), header.size());
	dst->write(headerHMAC.data(), headerHMAC.size());
	dst->write(priv->nonce.data(), priv->nonce.size());
	return libcdoc::OK;
}

int
CDoc2Writer::buildHeader(std::vector<uint8_t>& header, const std::vector<libcdoc::Recipient>& recipients, const std::vector<uint8_t>& fmk)
{
	flatbuffers::FlatBufferBuilder builder;
    std::vector<flatbuffers::Offset<cdoc20::header::RecipientRecord>> fb_rcpts;

	std::vector<uint8_t> xor_key(libcdoc::CDoc2::KEY_LEN);
    for (unsigned int rcpt_idx = 0; rcpt_idx < recipients.size(); rcpt_idx++) {
        const libcdoc::Recipient& rcpt = recipients.at(rcpt_idx);
        if (rcpt.isPKI()) {
            if(rcpt.pk_type == libcdoc::Recipient::PKType::RSA) {
				std::vector<uint8_t> kek;
				crypto->random(kek, libcdoc::CDoc2::KEY_LEN);
				if (libcdoc::Crypto::xor_data(xor_key, fmk, kek) != libcdoc::OK) {
					setLastError("Internal error");
                    LOG_ERROR("{}", last_error);
					return libcdoc::CRYPTO_ERROR;
				}
                auto publicKey = libcdoc::Crypto::fromRSAPublicKeyDer(rcpt.rcpt_key);
				if(!publicKey) {
					setLastError("Invalid RSA key");
                    LOG_ERROR("{}", last_error);
					return libcdoc::CRYPTO_ERROR;
				}
				std::vector<uint8_t> encrytpedKek = libcdoc::Crypto::encrypt(publicKey.get(), RSA_PKCS1_OAEP_PADDING, kek);

                LOG_DBG("publicKeyDer: {}", toHex(rcpt.rcpt_key));
                LOG_DBG("kek: {}", toHex(kek));
                LOG_DBG("fmk_xor_kek: {}", toHex(xor_key));
                LOG_DBG("enc_kek: {}", toHex(encrytpedKek));

                if(rcpt.isKeyServer()) {
                    std::string send_url = conf->getValue(rcpt.server_id, libcdoc::Configuration::KEYSERVER_SEND_URL);
                    if (send_url.empty()) {
                        setLastError("Missing keyserver URL");
                        LOG_ERROR("{}", last_error);
                        return libcdoc::CONFIGURATION_ERROR;
                    }
                    libcdoc::NetworkBackend::CapsuleInfo cinfo;
                    int result = network->sendKey(cinfo, send_url, rcpt.rcpt_key, encrytpedKek, "RSA");
                    if (result < 0) {
                        setLastError(network->getLastErrorStr(result));
                        LOG_ERROR("{}", last_error);
                        return libcdoc::IO_ERROR;
                    }

                    LOG_DBG("Keyserver Id: {}", rcpt.server_id);
                    LOG_DBG("Transaction Id: {}", cinfo.transaction_id);

                    auto rsaKeyServer = cdoc20::recipients::CreateRsaKeyDetails(builder,
                                                                                builder.CreateVector(rcpt.rcpt_key));
                    auto capsule = cdoc20::recipients::CreateKeyServerCapsule(builder,
                                                                                cdoc20::recipients::KeyDetailsUnion::RsaKeyDetails,
                                                                                rsaKeyServer.Union(),
                                                                                builder.CreateString(rcpt.server_id),
                                                                                builder.CreateString(cinfo.transaction_id));
                    auto record = cdoc20::header::CreateRecipientRecord(builder,
                                                                      cdoc20::recipients::Capsule::KeyServerCapsule,
                                                                      capsule.Union(),
                                                                      builder.CreateString(rcpt.label),
                                                                      builder.CreateVector(xor_key),
                                                                      cdoc20::header::FMKEncryptionMethod::XOR);
                    fb_rcpts.push_back(record);
                } else {
                    auto capsule = cdoc20::recipients::CreateRSAPublicKeyCapsule(builder,
                                                                                      builder.CreateVector(rcpt.rcpt_key),
																					  builder.CreateVector(encrytpedKek));
                    auto record = cdoc20::header::CreateRecipientRecord(builder,
																	  cdoc20::recipients::Capsule::RSAPublicKeyCapsule,
                                                                      capsule.Union(),
                                                                      builder.CreateString(rcpt.label),
																	  builder.CreateVector(xor_key),
																	  cdoc20::header::FMKEncryptionMethod::XOR);
                    fb_rcpts.push_back(record);
				}
			} else {
                auto publicKey = libcdoc::Crypto::fromECPublicKeyDer(rcpt.rcpt_key, NID_secp384r1);
				if(!publicKey) {
					setLastError("Invalid ECC key");
                    LOG_ERROR("{}", last_error);
					return libcdoc::CRYPTO_ERROR;
				}
				auto ephKey = libcdoc::Crypto::genECKey(publicKey.get());
				std::vector<uint8_t> sharedSecret = libcdoc::Crypto::deriveSharedSecret(ephKey.get(), publicKey.get());
				std::vector<uint8_t> ephPublicKeyDer = libcdoc::Crypto::toPublicKeyDer(ephKey.get());
				std::vector<uint8_t> kekPm = libcdoc::Crypto::extract(sharedSecret, std::vector<uint8_t>(libcdoc::CDoc2::KEKPREMASTER.cbegin(), libcdoc::CDoc2::KEKPREMASTER.cend()));
				std::string info_str = std::string() + libcdoc::CDoc2::KEK.data() +
						cdoc20::header::EnumNameFMKEncryptionMethod(cdoc20::header::FMKEncryptionMethod::XOR) +
                        std::string(rcpt.rcpt_key.cbegin(), rcpt.rcpt_key.cend()) +
						std::string(ephPublicKeyDer.cbegin(), ephPublicKeyDer.cend());

				std::vector<uint8_t> kek = libcdoc::Crypto::expand(kekPm, std::vector<uint8_t>(info_str.cbegin(), info_str.cend()), fmk.size());
				if (libcdoc::Crypto::xor_data(xor_key, fmk, kek) != libcdoc::OK) {
					setLastError("Internal error");
                    LOG_ERROR("{}", last_error);
					return libcdoc::CRYPTO_ERROR;
				}

                LOG_DBG("info: {}", toHex(std::vector<uint8_t>(info_str.cbegin(), info_str.cend())));
                LOG_DBG("publicKeyDer: {}", toHex(rcpt.rcpt_key));
                LOG_DBG("ephPublicKeyDer: {}", toHex(ephPublicKeyDer));
                LOG_DBG("sharedSecret: {}", toHex(sharedSecret));
                LOG_DBG("kekPm: {}", toHex(kekPm));
                LOG_DBG("kek: {}", toHex(kek));
                LOG_DBG("xor: {}", toHex(xor_key));

                if(rcpt.isKeyServer()) {
                    std::string send_url = conf->getValue(rcpt.server_id, libcdoc::Configuration::KEYSERVER_SEND_URL);
                    if (send_url.empty()) {
                        setLastError("Missing keyserver URL");
                        LOG_ERROR("{}", last_error);
                        return libcdoc::CONFIGURATION_ERROR;
                    }
                    libcdoc::NetworkBackend::CapsuleInfo cinfo;
                    int result = network->sendKey(cinfo, send_url, rcpt.rcpt_key, ephPublicKeyDer, "ecc_secp384r1");
                    if (result < 0) {
                        setLastError(network->getLastErrorStr(result));
                        LOG_ERROR("{}", last_error);
                        return libcdoc::IO_ERROR;
                    }

                    LOG_DBG("Keyserver Id: {}", rcpt.server_id);
                    LOG_DBG("Transaction Id: {}", cinfo.transaction_id);

                    auto eccKeyServer = cdoc20::recipients::CreateEccKeyDetails(builder,
                                                                                cdoc20::recipients::EllipticCurve::secp384r1,
                                                                                builder.CreateVector(rcpt.rcpt_key));
                    auto capsule = cdoc20::recipients::CreateKeyServerCapsule(builder,
                                                                                cdoc20::recipients::KeyDetailsUnion::EccKeyDetails,
                                                                                eccKeyServer.Union(),
                                                                                builder.CreateString(rcpt.server_id),
                                                                                builder.CreateString(cinfo.transaction_id));
                    auto record = cdoc20::header::CreateRecipientRecord(builder,
                                                                      cdoc20::recipients::Capsule::KeyServerCapsule,
                                                                      capsule.Union(),
                                                                      builder.CreateString(rcpt.label),
                                                                      builder.CreateVector(xor_key),
                                                                      cdoc20::header::FMKEncryptionMethod::XOR);
                    fb_rcpts.push_back(record);
                } else {
                    auto capsule = cdoc20::recipients::CreateECCPublicKeyCapsule(builder,
																					  cdoc20::recipients::EllipticCurve::secp384r1,
                                                                                      builder.CreateVector(rcpt.rcpt_key),
																					  builder.CreateVector(ephPublicKeyDer));
                    auto record = cdoc20::header::CreateRecipientRecord(builder,
																	  cdoc20::recipients::Capsule::ECCPublicKeyCapsule,
                                                                      capsule.Union(),
                                                                      builder.CreateString(rcpt.label),
																	  builder.CreateVector(xor_key),
																	  cdoc20::header::FMKEncryptionMethod::XOR);
                    fb_rcpts.push_back(record);
				}
			}
        } else if (rcpt.isSymmetric()) {
            std::string info_str = libcdoc::CDoc2::getSaltForExpand(rcpt.label);
			std::vector<uint8_t> kek_pm(32);
			std::vector<uint8_t> salt;
			crypto->random(salt, 32);
			std::vector<uint8_t> pw_salt;
			crypto->random(pw_salt, 32);
            crypto->extractHKDF(kek_pm, salt, pw_salt, rcpt.kdf_iter, rcpt_idx);
            std::vector<uint8_t> kek = libcdoc::Crypto::expand(kek_pm, std::vector<uint8_t>(info_str.cbegin(), info_str.cend()), 32);

            LOG_DBG("Label: {}", rcpt.label);
            LOG_DBG("KDF iter: {}", rcpt.kdf_iter);
            LOG_DBG("info: {}", toHex(std::vector<uint8_t>(info_str.cbegin(), info_str.cend())));
            LOG_DBG("salt: {}", toHex(salt));
            LOG_DBG("pw_salt: {}", toHex(pw_salt));
            LOG_DBG("kek_pm: {}", toHex(kek_pm));
            LOG_DBG("kek: {}", toHex(kek));

            if (kek.empty()) return libcdoc::CRYPTO_ERROR;
			if (libcdoc::Crypto::xor_data(xor_key, fmk, kek) != libcdoc::OK) {
				setLastError("Internal error");
                LOG_ERROR("{}", last_error);
				return libcdoc::CRYPTO_ERROR;
			}
            if (rcpt.kdf_iter > 0) {
				auto capsule = cdoc20::recipients::CreatePBKDF2Capsule(builder,
																	   builder.CreateVector(salt),
																	   builder.CreateVector(pw_salt),
																	   cdoc20::recipients::KDFAlgorithmIdentifier::PBKDF2WithHmacSHA256,
                                                                       rcpt.kdf_iter);
				auto offs = cdoc20::header::CreateRecipientRecord(builder,
																  cdoc20::recipients::Capsule::PBKDF2Capsule,
																  capsule.Union(),
                                                                  builder.CreateString(rcpt.label),
																  builder.CreateVector(xor_key),
																  cdoc20::header::FMKEncryptionMethod::XOR);
                fb_rcpts.push_back(offs);
			} else {
				auto capsule = cdoc20::recipients::CreateSymmetricKeyCapsule(builder,
																			 builder.CreateVector(salt));
				auto offs = cdoc20::header::CreateRecipientRecord(builder,
																  cdoc20::recipients::Capsule::SymmetricKeyCapsule,
																  capsule.Union(),
                                                                  builder.CreateString(rcpt.label),
																  builder.CreateVector(xor_key),
																  cdoc20::header::FMKEncryptionMethod::XOR);
                fb_rcpts.push_back(offs);
			}
		} else {
			setLastError("Invalid recipient type");
            LOG_ERROR("{}", last_error);
			return libcdoc::UNSPECIFIED_ERROR;
		}
	}

    auto offset = cdoc20::header::CreateHeader(builder, builder.CreateVector(fb_rcpts),
											   cdoc20::header::PayloadEncryptionMethod::CHACHA20POLY1305);
	builder.Finish(offset);

	header.assign(builder.GetBufferPointer(), builder.GetBufferPointer() + builder.GetSize());
	return libcdoc::OK;
}

libcdoc::result_t
CDoc2Writer::beginEncryption()
{
	if (priv) {
		setLastError("Encryption workflow already started");
        LOG_ERROR("{}", last_error);
		return libcdoc::WORKFLOW_ERROR;
	}
	last_error.clear();
	priv = std::make_unique<Private>(dst);
	return libcdoc::OK;
}

libcdoc::result_t
CDoc2Writer::addRecipient(const libcdoc::Recipient& rcpt)
{
	if (!priv) {
<<<<<<< HEAD
		setLastError("Encryption workflow not started");
        LOG_ERROR("{}", last_error);
		return libcdoc::WORKFLOW_ERROR;
=======
        last_error.clear();
        priv = std::make_unique<Private>(dst);
>>>>>>> f98ef953
	}
	priv->recipients.push_back(rcpt);
	return libcdoc::OK;
}

libcdoc::result_t
CDoc2Writer::addFile(const std::string& name, size_t size)
{
	if (!priv) {
		setLastError("Encryption workflow not started");
        LOG_ERROR("{}", last_error);
		return libcdoc::WORKFLOW_ERROR;
	}
	if (priv->recipients.empty()) {
		setLastError("No recipients specified");
        LOG_ERROR("{}", last_error);
		return libcdoc::WRONG_ARGUMENTS;
	}
	if (!priv->header_written) {
		std::vector<uint8_t> header;
		int result = buildHeader(header, priv->recipients, priv->fmk);
		if (result < 0) return result;

		result = writeHeader(header, priv->hhk);
		if (result < 0) return result;

		priv->header_written = true;
	}
	int result = priv->tar->open(name, size);
	if (result < 0) {
		setLastError(priv->tar->getLastErrorStr(result));
        LOG_ERROR("{}", last_error);
		return result;
	}
	return libcdoc::OK;
}

libcdoc::result_t
CDoc2Writer::writeData(const uint8_t *src, size_t size)
{
	if (!priv) {
		setLastError("Encryption workflow not started");
        LOG_ERROR("{}", last_error);
		return libcdoc::WORKFLOW_ERROR;
	}
	if (!priv->header_written) {
		setLastError("No file added");
        LOG_ERROR("{}", last_error);
		return libcdoc::WORKFLOW_ERROR;
	}

	int64_t result = priv->tar->write(src, size);
	if (result != size) {
		setLastError(priv->tar->getLastErrorStr(result));
		return result;
	}

	return libcdoc::OK;
}

libcdoc::result_t
CDoc2Writer::finishEncryption()
{
	if (!priv) {
		setLastError("Encryption workflow not started");
        LOG_ERROR("{}", last_error);
		return libcdoc::WORKFLOW_ERROR;
	}
	if (!priv->header_written) {
		setLastError("No file added");
        LOG_ERROR("{}", last_error);
		return libcdoc::WORKFLOW_ERROR;
	}
	int result = priv->tar->close();
	if (result < 0) {
		setLastError(priv->tar->getLastErrorStr(result));
		return result;
	}
	priv->tar.reset();
	if(!priv->cipher->result()) {
		setLastError("Encryption error");
        LOG_ERROR("{}", last_error);
		return libcdoc::CRYPTO_ERROR;
	}
	std::vector<uint8_t> tag = priv->cipher->tag();

    LOG_DBG("tag: {}", toHex(tag));

	dst->write(tag.data(), tag.size());
	if (owned) dst->close();

	return libcdoc::OK;
}<|MERGE_RESOLUTION|>--- conflicted
+++ resolved
@@ -383,14 +383,9 @@
 CDoc2Writer::addRecipient(const libcdoc::Recipient& rcpt)
 {
 	if (!priv) {
-<<<<<<< HEAD
-		setLastError("Encryption workflow not started");
-        LOG_ERROR("{}", last_error);
-		return libcdoc::WORKFLOW_ERROR;
-=======
+        LOG_ERROR("Encryption workflow not started");
         last_error.clear();
         priv = std::make_unique<Private>(dst);
->>>>>>> f98ef953
 	}
 	priv->recipients.push_back(rcpt);
 	return libcdoc::OK;
