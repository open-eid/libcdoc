--- conflicted
+++ resolved
@@ -34,12 +34,6 @@
 #include <openssl/evp.h>
 #include <openssl/objects.h>
 
-<<<<<<< HEAD
-=======
-#include <functional>
-#include <iostream>
-
->>>>>>> 0566c464
 #ifdef _WIN32
 //#include <Windows.h>
 //#include <wincrypt.h>
@@ -302,15 +296,9 @@
         int result = d->login(slot, pin);
         if (result != OK) return result;
     }
-<<<<<<< HEAD
-    std::vector<CK_OBJECT_HANDLE> handles = d->findObject(d->session, CKO_SECRET_KEY, id, label);
+    std::vector<CK_OBJECT_HANDLE> handles = d->findObject(d->session, CKO_SECRET_KEY, id, label, nullptr);
     LOG_DBG("PKCS11: useSecretKey id={}; label={}; found {} keys", toHex(id), label, handles.size());
     if (handles.empty() || (handles.size() != 1)) return CRYPTO_ERROR;
-=======
-    std::vector<CK_OBJECT_HANDLE> handles = d->findObjects(d->session, CKO_SECRET_KEY, id, label, nullptr);
-    if (P11_DEBUG) std::cerr << "PKCS11: useSecretKey id=" << toHex(id) << " label=" << label << " found " << handles.size() << " keys" << std::endl;
-    if (handles.size() != 1) return CRYPTO_ERROR;
->>>>>>> 0566c464
     d->key = handles[0];
     LOG_DBG("PKCS11: useSecretKey Using key ", d->key);
     return OK;
@@ -324,15 +312,9 @@
         int result = d->login(slot, pin);
         if (result != OK) return result;
     }
-<<<<<<< HEAD
-    std::vector<CK_OBJECT_HANDLE> handles = d->findObject(d->session, CKO_PRIVATE_KEY, id, label);
+    std::vector<CK_OBJECT_HANDLE> handles = d->findObjects(d->session, CKO_PRIVATE_KEY, id, label, nullptr);
     LOG_DBG("PKCS11: usePrivateKey id={}; label={}; found {} keys", toHex(id), label, handles.size());
-    if (handles.empty() || (handles.size() != 1)) return CRYPTO_ERROR;
-=======
-    std::vector<CK_OBJECT_HANDLE> handles = d->findObjects(d->session, CKO_PRIVATE_KEY, id, label, nullptr);
-    if (P11_DEBUG) std::cerr << "PKCS11: usePrivateKey id=" << toHex(id) << " label=" << label << " found " << handles.size() << " keys" << std::endl;
     if (handles.size() != 1) return CRYPTO_ERROR;
->>>>>>> 0566c464
     d->key = handles[0];
     LOG_DBG("PKCS11: usePrivateKey Using key {}", d->key);
     return OK;
@@ -346,13 +328,8 @@
         int result = d->login(slot, pin);
         if (result != OK) return result;
     }
-<<<<<<< HEAD
-    std::vector<CK_OBJECT_HANDLE> handles = d->findObject(d->session, CKO_CERTIFICATE, id, label);
+    std::vector<CK_OBJECT_HANDLE> handles = d->findObjects(d->session, CKO_CERTIFICATE, id, label, nullptr);
     LOG_DBG("PKCS11: getCertificate id={}; label={}; found {} certificates", toHex(id), label, handles.size());
-=======
-    std::vector<CK_OBJECT_HANDLE> handles = d->findObjects(d->session, CKO_CERTIFICATE, id, label, nullptr);
-    if (P11_DEBUG) std::cerr << "PKCS11: getCertificate id=" << toHex(id) << " label=" << label << " found " << handles.size() << " objects" << std::endl;
->>>>>>> 0566c464
     if (handles.empty() || (handles.size() != 1)) return CRYPTO_ERROR;
     CK_OBJECT_HANDLE handle = handles[0];
     std::vector<uint8_t> v = d->attribute(d->session, handle, CKA_VALUE);
@@ -372,13 +349,8 @@
         int result = d->login(slot, pin);
         if (result != OK) return result;
     }
-<<<<<<< HEAD
-    std::vector<CK_OBJECT_HANDLE> handles = d->findObject(d->session, CKO_PUBLIC_KEY, id, label);
+    std::vector<CK_OBJECT_HANDLE> handles = d->findObjects(d->session, CKO_PUBLIC_KEY, id, label, nullptr);
     LOG_DBG("PKCS11: usePublicKey id={}; label={}; found {} objects", toHex(id), label, handles.size());
-=======
-    std::vector<CK_OBJECT_HANDLE> handles = d->findObjects(d->session, CKO_PUBLIC_KEY, id, label, nullptr);
-    if (P11_DEBUG) std::cerr << "PKCS11: getPublicKey id=" << toHex(id) << " label=" << label << " found " << handles.size() << " objects" << std::endl;
->>>>>>> 0566c464
 	if (handles.empty() || (handles.size() != 1)) return CRYPTO_ERROR;
 	CK_OBJECT_HANDLE handle = handles[0];
 	std::vector<uint8_t> v = d->attribute(d->session, handle, CKA_KEY_TYPE);
