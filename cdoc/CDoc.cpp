--- conflicted
+++ resolved
@@ -1,5 +1,3 @@
-<<<<<<< HEAD
-=======
 /*
  * libcdoc
  *
@@ -18,10 +16,6 @@
  *
  */
 
-#include <fstream>
-#include <iostream>
-
->>>>>>> 044f6121
 #include "CDoc1Writer.h"
 #include "CDoc1Reader.h"
 #include "CDoc2Writer.h"
